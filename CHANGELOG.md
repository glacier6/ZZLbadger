# Changelog
All notable changes to this project will be documented in this file.

The format is based on [Keep a Changelog](http://keepachangelog.com/en/1.0.0/)
and this project adheres to [Serialization Versioning](VERSIONING.md).

<<<<<<< HEAD
=======
## [2.0.2-rc1] - 2020-02-26

### Fixed

- Cast sz to uint32 to fix compilation on 32 bit. (#1175)
- Fix checkOverlap in compaction. (#1166)
- Avoid sync in inmemory mode. (#1190)
- Support disabling the cache completely. (#1185)
- Add support for caching bloomfilters. (#1204)
- Fix int overflow for 32bit. (#1216)
- Remove the 'this entry should've caught' log from value.go. (#1170)
- Rework concurrency semantics of valueLog.maxFid.  (#1187)

### Performance

- Use fastRand instead of locked-rand in skiplist. (#1173)
- Improve write stalling on level 0 and 1. (#1186)
- Disable compression and set ZSTD Compression Level to 1. (#1191)

>>>>>>> e908818d
## [2.0.1] - 2020-01-02 

### New APIs

- badger.Options
  - WithInMemory (f5b6321)
  - WithZSTDCompressionLevel (3eb4e72)
  
- Badger.TableInfo
  - EstimatedSz (f46f8ea)
  
### Features

- Introduce in-memory mode in badger. (#1113)

### Fixed

- Limit manifest's change set size. (#1119)
- Cast idx to uint32 to fix compilation on i386. (#1118)
- Fix request increment ref bug. (#1121)
- Fix windows dataloss issue. (#1134)
- Fix VerifyValueChecksum checks. (#1138)
- Fix encryption in stream writer. (#1146)
- Fix segmentation fault in vlog.Read. (header.Decode) (#1150) 
- Fix merge iterator duplicates issue. (#1157)

### Performance

- Set level 15 as default compression level in Zstd. (#1111) 
- Optimize createTable in stream_writer.go. (#1132)

## [2.0.0] - 2019-11-12

### New APIs

- badger.DB
  - NewWriteBatchAt (7f43769)
  - CacheMetrics (b9056f1)

- badger.Options
  - WithMaxCacheSize (b9056f1)
  - WithEventLogging (75c6a44)
  - WithBlockSize (1439463)
  - WithBloomFalsePositive (1439463)
  - WithKeepL0InMemory (ee70ff2)
  - WithVerifyValueChecksum (ee70ff2)
  - WithCompression (5f3b061)
  - WithEncryptionKey (a425b0e)
  - WithEncryptionKeyRotationDuration (a425b0e)
  - WithChecksumVerificationMode (7b4083d)
  
### Features

- Data cache to speed up lookups and iterations. (#1066)
- Data compression. (#1013)
- Data encryption-at-rest. (#1042)

### Fixed

- Fix deadlock when flushing discard stats. (#976)
- Set move key's expiresAt for keys with TTL. (#1006)
- Fix unsafe usage in Decode. (#1097)
- Fix race condition on db.orc.nextTxnTs. (#1101)
- Fix level 0 GC dataloss bug. (#1090)
- Fix deadlock in discard stats. (#1070)
- Support checksum verification for values read from vlog. (#1052)
- Store entire L0 in memory. (#963)
- Fix table.Smallest/Biggest and iterator Prefix bug. (#997)
- Use standard proto functions for Marshal/Unmarshal and Size. (#994)
- Fix boundaries on GC batch size. (#987)
- VlogSize to store correct directory name to expvar.Map. (#956)
- Fix transaction too big issue in restore.  (#957)
- Fix race condition in updateDiscardStats. (#973)
- Cast results of len to uint32 to fix compilation in i386 arch. (#961)
- Making the stream writer APIs goroutine-safe. (#959)
- Fix prefix bug in key iterator and allow all versions. (#950)
- Drop discard stats if we can't unmarshal it. (#936)
- Fix race condition in flushDiscardStats function. (#921)
- Ensure rewrite in vlog is within transactional limits. (#911)
- Fix discard stats moved by GC bug. (#929)
- Fix busy-wait loop in Watermark. (#920)

### Performance

- Introduce fast merge iterator. (#1080)
- Binary search based table picker. (#983)
- Flush vlog buffer if it grows beyond threshold. (#1067)
- Introduce StreamDone in Stream Writer. (#1061)
- Performance Improvements to block iterator. (#977)
- Prevent unnecessary safecopy in iterator parseKV. (#971)
- Use pointers instead of binary encoding. (#965)
- Reuse block iterator inside table iterator. (#972)
- [breaking/format] Remove vlen from entry header. (#945)
- Replace FarmHash with AESHash for Oracle conflicts. (#952)
- [breaking/format] Optimize Bloom filters. (#940)
- [breaking/format] Use varint for header encoding (without header length). (#935)
- Change file picking strategy in compaction. (#894)
- [breaking/format] Block level changes. (#880)
- [breaking/format] Add key-offset index to the end of SST table. (#881)


## [1.6.0] - 2019-07-01

This is a release including almost 200 commits, so expect many changes - some of them
not backward compatible.

Regarding backward compatibility in Badger versions, you might be interested on reading
[VERSIONING.md](VERSIONING.md).

_Note_: The hashes in parentheses correspond to the commits that impacted the given feature.

### New APIs

- badger.DB
  - DropPrefix (291295e)
  - Flatten (7e41bba)
  - KeySplits (4751ef1)
  - MaxBatchCount (b65e2a3)
  - MaxBatchSize (b65e2a3)
  - PrintKeyValueHistogram (fd59907)
  - Subscribe (26128a7)
  - Sync (851e462)

- badger.DefaultOptions() and badger.LSMOnlyOptions() (91ce687)
  - badger.Options.WithX methods

- badger.Entry (e9447c9)
  - NewEntry
  - WithMeta
  - WithDiscard
  - WithTTL 

- badger.Item
  - KeySize (fd59907)
  - ValueSize (5242a99)

- badger.IteratorOptions
  - PickTable (7d46029, 49a49e3)
  - Prefix (7d46029)

- badger.Logger (fbb2778)

- badger.Options
  - CompactL0OnClose (7e41bba)
  - Logger (3f66663)
  - LogRotatesToFlush (2237832)

- badger.Stream (14cbd89, 3258067)
- badger.StreamWriter (7116e16)
- badger.TableInfo.KeyCount (fd59907)
- badger.TableManifest (2017987)
- badger.Tx.NewKeyIterator (49a49e3)
- badger.WriteBatch (6daccf9, 7e78e80)

### Modified APIs

#### Breaking changes:

- badger.DefaultOptions and badger.LSMOnlyOptions are now functions rather than variables (91ce687)
- badger.Item.Value now receives a function that returns an error (439fd46)
- badger.Txn.Commit doesn't receive any params now (6daccf9)
- badger.DB.Tables now receives a boolean (76b5341)

#### Not breaking changes:

- badger.LSMOptions changed values (799c33f)
- badger.DB.NewIterator now allows multiple iterators per RO txn (41d9656)
- badger.Options.TableLoadingMode's new default is options.MemoryMap (6b97bac)

### Removed APIs

- badger.ManagedDB (d22c0e8)
- badger.Options.DoNotCompact (7e41bba)
- badger.Txn.SetWithX (e9447c9)

### Tools:

- badger bank disect (13db058)
- badger bank test (13db058) --mmap (03870e3)
- badger fill (7e41bba)
- badger flatten (7e41bba)
- badger info --histogram (fd59907) --history --lookup --show-keys --show-meta --with-prefix (09e9b63) --show-internal (fb2eed9)
- badger benchmark read (239041e)
- badger benchmark write (6d3b67d)

## [1.5.5] - 2019-06-20

* Introduce support for Go Modules

## [1.5.3] - 2018-07-11
Bug Fixes:
* Fix a panic caused due to item.vptr not copying over vs.Value, when looking
    for a move key.

## [1.5.2] - 2018-06-19
Bug Fixes:
* Fix the way move key gets generated.
* If a transaction has unclosed, or multiple iterators running simultaneously,
    throw a panic. Every iterator must be properly closed. At any point in time,
    only one iterator per transaction can be running. This is to avoid bugs in a
    transaction data structure which is thread unsafe.

* *Warning: This change might cause panics in user code. Fix is to properly
    close your iterators, and only have one running at a time per transaction.*

## [1.5.1] - 2018-06-04
Bug Fixes:
* Fix for infinite yieldItemValue recursion. #503
* Fix recursive addition of `badgerMove` prefix. https://github.com/dgraph-io/badger/commit/2e3a32f0ccac3066fb4206b28deb39c210c5266f
* Use file size based window size for sampling, instead of fixing it to 10MB. #501

Cleanup:
* Clarify comments and documentation.
* Move badger tool one directory level up.

## [1.5.0] - 2018-05-08
* Introduce `NumVersionsToKeep` option. This option is used to discard many
  versions of the same key, which saves space.
* Add a new `SetWithDiscard` method, which would indicate that all the older
  versions of the key are now invalid. Those versions would be discarded during
  compactions.
* Value log GC moves are now bound to another keyspace to ensure latest versions
  of data are always at the top in LSM tree.
* Introduce `ValueLogMaxEntries` to restrict the number of key-value pairs per
  value log file. This helps bound the time it takes to garbage collect one
  file.

## [1.4.0] - 2018-05-04
* Make mmap-ing of value log optional.
* Run GC multiple times, based on recorded discard statistics.
* Add MergeOperator.
* Force compact L0 on clsoe (#439).
* Add truncate option to warn about data loss (#452).
* Discard key versions during compaction (#464).
* Introduce new `LSMOnlyOptions`, to make Badger act like a typical LSM based DB.

Bug fix:
* (Temporary) Check max version across all tables in Get (removed in next
  release).
* Update commit and read ts while loading from backup.
* Ensure all transaction entries are part of the same value log file.
* On commit, run unlock callbacks before doing writes (#413).
* Wait for goroutines to finish before closing iterators (#421).

## [1.3.0] - 2017-12-12
* Add `DB.NextSequence()` method to generate monotonically increasing integer
  sequences.
* Add `DB.Size()` method to return the size of LSM and value log files.
* Tweaked mmap code to make Windows 32-bit builds work.
* Tweaked build tags on some files to make iOS builds work.
* Fix `DB.PurgeOlderVersions()` to not violate some constraints.

## [1.2.0] - 2017-11-30
* Expose a `Txn.SetEntry()` method to allow setting the key-value pair
  and all the metadata at the same time.

## [1.1.1] - 2017-11-28
* Fix bug where txn.Get was returing key deleted in same transaction.
* Fix race condition while decrementing reference in oracle.
* Update doneCommit in the callback for CommitAsync.
* Iterator see writes of current txn.

## [1.1.0] - 2017-11-13
* Create Badger directory if it does not exist when `badger.Open` is called.
* Added `Item.ValueCopy()` to avoid deadlocks in long-running iterations
* Fixed 64-bit alignment issues to make Badger run on Arm v7

## [1.0.1] - 2017-11-06
* Fix an uint16 overflow when resizing key slice

<<<<<<< HEAD
[Unreleased]: https://github.com/dgraph-io/badger/compare/v2.0.1...HEAD
=======
[2.0.2-rc1]: https://github.com/dgraph-io/badger/compare/v2.0.1...v2.0.2-rc1
>>>>>>> e908818d
[2.0.1]: https://github.com/dgraph-io/badger/compare/v2.0.0...v2.0.1
[2.0.0]: https://github.com/dgraph-io/badger/compare/v1.6.0...v2.0.0
[1.6.0]: https://github.com/dgraph-io/badger/compare/v1.5.5...v1.6.0
[1.5.5]: https://github.com/dgraph-io/badger/compare/v1.5.3...v1.5.5
[1.5.3]: https://github.com/dgraph-io/badger/compare/v1.5.2...v1.5.3
[1.5.2]: https://github.com/dgraph-io/badger/compare/v1.5.1...v1.5.2
[1.5.1]: https://github.com/dgraph-io/badger/compare/v1.5.0...v1.5.1
[1.5.0]: https://github.com/dgraph-io/badger/compare/v1.4.0...v1.5.0
[1.4.0]: https://github.com/dgraph-io/badger/compare/v1.3.0...v1.4.0
[1.3.0]: https://github.com/dgraph-io/badger/compare/v1.2.0...v1.3.0
[1.2.0]: https://github.com/dgraph-io/badger/compare/v1.1.1...v1.2.0
[1.1.1]: https://github.com/dgraph-io/badger/compare/v1.1.0...v1.1.1
[1.1.0]: https://github.com/dgraph-io/badger/compare/v1.0.1...v1.1.0
[1.0.1]: https://github.com/dgraph-io/badger/compare/v1.0.0...v1.0.1<|MERGE_RESOLUTION|>--- conflicted
+++ resolved
@@ -4,8 +4,6 @@
 The format is based on [Keep a Changelog](http://keepachangelog.com/en/1.0.0/)
 and this project adheres to [Serialization Versioning](VERSIONING.md).
 
-<<<<<<< HEAD
-=======
 ## [2.0.2-rc1] - 2020-02-26
 
 ### Fixed
@@ -25,7 +23,6 @@
 - Improve write stalling on level 0 and 1. (#1186)
 - Disable compression and set ZSTD Compression Level to 1. (#1191)
 
->>>>>>> e908818d
 ## [2.0.1] - 2020-01-02 
 
 ### New APIs
@@ -296,11 +293,7 @@
 ## [1.0.1] - 2017-11-06
 * Fix an uint16 overflow when resizing key slice
 
-<<<<<<< HEAD
-[Unreleased]: https://github.com/dgraph-io/badger/compare/v2.0.1...HEAD
-=======
 [2.0.2-rc1]: https://github.com/dgraph-io/badger/compare/v2.0.1...v2.0.2-rc1
->>>>>>> e908818d
 [2.0.1]: https://github.com/dgraph-io/badger/compare/v2.0.0...v2.0.1
 [2.0.0]: https://github.com/dgraph-io/badger/compare/v1.6.0...v2.0.0
 [1.6.0]: https://github.com/dgraph-io/badger/compare/v1.5.5...v1.6.0
