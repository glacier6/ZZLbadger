--- conflicted
+++ resolved
@@ -328,7 +328,6 @@
 	})
 }
 
-<<<<<<< HEAD
 // The following benchmark test is supposed to be run against a badger directory with some data.
 // Use badger fill to create data if it doesn't exist.
 func BenchmarkDBOpen(b *testing.B) {
@@ -345,7 +344,8 @@
 		require.NoError(b, err)
 		require.NoError(b, db.Close())
 	}
-=======
+}
+
 // Regression test for https://github.com/dgraph-io/badger/issues/830
 func TestDiscardMapTooBig(t *testing.T) {
 	createDiscardStats := func() map[uint32]int64 {
@@ -380,5 +380,4 @@
 	db, err = Open(ops)
 	require.NoError(t, err, "error while openning db")
 	require.NoError(t, db.Close())
->>>>>>> 6a824d01
 }